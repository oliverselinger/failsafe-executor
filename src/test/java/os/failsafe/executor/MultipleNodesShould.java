--- conflicted
+++ resolved
@@ -50,13 +50,8 @@
         dataSource = DB_EXTENSION.dataSource();
         systemClock.resetTime();
 
-<<<<<<< HEAD
-        executorA = new FailsafeExecutor(systemClock, dataSource, DEFAULT_WORKER_THREAD_COUNT, 5, Duration.ofMillis(0), Duration.ofMillis(1), DEFAULT_LOCK_TIMEOUT);
-        executorB = new FailsafeExecutor(systemClock, dataSource, DEFAULT_WORKER_THREAD_COUNT, 5, Duration.ofMillis(0), Duration.ofMillis(1), DEFAULT_LOCK_TIMEOUT);
-=======
         executorA = new FailsafeExecutor(systemClock, dataSource, DEFAULT_WORKER_THREAD_COUNT, 5, Duration.ofMillis(0), Duration.ofMillis(15), DEFAULT_LOCK_TIMEOUT);
         executorB = new FailsafeExecutor(systemClock, dataSource, DEFAULT_WORKER_THREAD_COUNT, 5, Duration.ofMillis(0), Duration.ofMillis(5), DEFAULT_LOCK_TIMEOUT);
->>>>>>> d397735c
         listenerA = Mockito.mock(TaskExecutionListener.class);
         listenerB = Mockito.mock(TaskExecutionListener.class);
 
