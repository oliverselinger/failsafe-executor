package os.failsafe.executor;

import os.failsafe.executor.utils.Database;
import os.failsafe.executor.utils.SystemClock;

import java.sql.Connection;
import java.sql.ResultSet;
import java.sql.SQLException;
import java.sql.Timestamp;
import java.time.LocalDateTime;
import java.util.ArrayList;
import java.util.Collections;
import java.util.List;
import java.util.Set;
import java.util.stream.Collectors;

class TaskRepository {

    public static final int DEFAULT_FIND_FETCH_LIMIT = 100;
    private final Database database;
    private final String tableName;
    private final SystemClock systemClock;
    private final String insertStmtOracle;
    private final String insertStmtMysqlOrMariaDb;
    private final String insertStmtPostgres;
    private final String selectStmtFindOne;
    private final String selectStmtFindAll;
    private final String selectStmtFindAllPaging;
    private final String lockStmt;
    private final String unlockStmt;
    private final String saveFailureStmt;
    private final String deleteFailureStmt;
    private final String selectStmtAllFailedTasks;
    private final String selectStmtAllFailedTasksPaging;
    private final String deleteTaskStmt;
    private final String selectNotLockedTasksStmt;

    public TaskRepository(Database database, String tableName, SystemClock systemClock) {
        this.database = database;
        this.tableName = tableName;
        this.systemClock = systemClock;
        insertStmtOracle = String.format("" +
                "INSERT INTO %s" +
                " (ID, NAME, PARAMETER, PLANNED_EXECUTION_TIME, CREATED_DATE, LOCK_TIME, FAIL_TIME, EXCEPTION_MESSAGE, STACK_TRACE, RETRY_COUNT, VERSION)" +
                " SELECT ?, ?, ?, ?, ?, ?, ?, ?, ?, ?, ? FROM DUAL" +
                " WHERE NOT EXISTS" +
                " (SELECT ID FROM %s WHERE ID = ?)", this.tableName, this.tableName);
        insertStmtMysqlOrMariaDb = String.format("" +
                "INSERT IGNORE INTO %s" +
                " (ID, NAME, PARAMETER, PLANNED_EXECUTION_TIME, CREATED_DATE, LOCK_TIME, FAIL_TIME, EXCEPTION_MESSAGE, STACK_TRACE, RETRY_COUNT, VERSION)" +
                " VALUES" +
                " (?, ?, ?, ?, ?, ?, ?, ?, ?, ?, ?)", this.tableName);
        insertStmtPostgres = String.format("" +
                "INSERT INTO %s" +
                " (ID, NAME, PARAMETER, PLANNED_EXECUTION_TIME, CREATED_DATE, LOCK_TIME, FAIL_TIME, EXCEPTION_MESSAGE, STACK_TRACE, RETRY_COUNT, VERSION)" +
                " VALUES" +
                " (?, ?, ?, ?, ?, ?, ?, ?, ?, ?, ?)" +
                " ON CONFLICT DO NOTHING", this.tableName);
        selectStmtFindOne = String.format("SELECT * FROM %s WHERE ID = ?", this.tableName);
        selectStmtFindAll = String.format("SELECT * FROM %s ORDER BY CREATED_DATE DESC, ID DESC %s", this.tableName, database.isMysqlOrMariaDb() ? "LIMIT ?" : "FETCH FIRST (?) ROWS ONLY");
        selectStmtFindAllPaging = String.format("SELECT * FROM %s ORDER BY CREATED_DATE DESC, ID DESC %s", this.tableName, database.isMysqlOrMariaDb() ? "LIMIT ?, ?" : "OFFSET ? ROWS FETCH NEXT ? ROWS ONLY");
        lockStmt = String.format("" +
                "UPDATE %s" +
                " SET" +
                " LOCK_TIME=?, VERSION=?" +
                " WHERE ID=? AND VERSION=?", this.tableName);
        unlockStmt = String.format("" +
                "UPDATE %s" +
                " SET" +
                " LOCK_TIME=NULL, PLANNED_EXECUTION_TIME=?, VERSION=?" +
                " WHERE ID=? AND VERSION=?", this.tableName);
        saveFailureStmt = String.format("" +
                "UPDATE %s" +
                " SET" +
                " LOCK_TIME=null, FAIL_TIME=?, EXCEPTION_MESSAGE=?, STACK_TRACE=?, VERSION=?" +
                " WHERE ID=?", this.tableName);
        deleteFailureStmt = String.format("" +
                "UPDATE %s" +
                " SET" +
                " FAIL_TIME=null, EXCEPTION_MESSAGE=null, STACK_TRACE=null, RETRY_COUNT=?, VERSION=?" +
                " WHERE ID=? AND VERSION=?", this.tableName);
        selectStmtAllFailedTasks = String.format("SELECT * FROM %s WHERE FAIL_TIME IS NOT NULL ORDER BY FAIL_TIME DESC, ID DESC %s", this.tableName, database.isMysqlOrMariaDb() ? "LIMIT ?" : "FETCH FIRST (?) ROWS ONLY");
        selectStmtAllFailedTasksPaging = String.format("SELECT * FROM %s WHERE FAIL_TIME IS NOT NULL ORDER BY FAIL_TIME DESC, ID DESC %s", this.tableName, database.isMysqlOrMariaDb() ? "LIMIT ?, ?" : "OFFSET ? ROWS FETCH NEXT ? ROWS ONLY");
        deleteTaskStmt = String.format("DELETE FROM %s WHERE ID = ? AND VERSION = ?", this.tableName);
        selectNotLockedTasksStmt = String.format("" +
                "SELECT * FROM %s" +
                " WHERE FAIL_TIME IS NULL AND (LOCK_TIME IS NULL OR LOCK_TIME <= ?)" +
                " AND PLANNED_EXECUTION_TIME <= ? AND NAME IN (%s)" +
                " ORDER BY CREATED_DATE,ID %s", tableName, "%s", database.isMysqlOrMariaDb() ? "LIMIT ?" : "FETCH FIRST (?) ROWS ONLY");
    }

    Task add(Task task) {
        return database.connect(connection -> this.add(connection, task));
    }

    Task add(Connection connection, Task task) {
        LocalDateTime creationTime = systemClock.now();

        if (database.isOracle() || database.isH2()) {
            addTaskInOracle(connection, task, creationTime);
        } else if (database.isMysqlOrMariaDb()) {
            addTaskInMysqlOrMariaDb(connection, task, creationTime);
        } else if (database.isPostgres()) {
            addTaskInPostgres(connection, task, creationTime);
        }

        return new Task(task.getId(), task.getName(), task.getParameter(), creationTime, task.getPlannedExecutionTime(), null, null, 0, 0L);
    }

    private void addTaskInMysqlOrMariaDb(Connection connection, Task task, LocalDateTime creationTime) {
        ExecutionFailure executionFailure = task.getExecutionFailure();
        database.insert(connection, insertStmtMysqlOrMariaDb,
                task.getId(),
                task.getName(),
                task.getParameter(),
                Timestamp.valueOf(task.getPlannedExecutionTime()),
                Timestamp.valueOf(creationTime),
                null,
                executionFailure != null ? Timestamp.valueOf(executionFailure.getFailTime()) : null,
                executionFailure != null ? executionFailure.getExceptionMessage() : null,
                executionFailure != null ? executionFailure.getStackTrace() : null,
                task.getRetryCount(),
                task.getVersion());
    }

    private void addTaskInPostgres(Connection connection, Task task, LocalDateTime creationTime) {
        ExecutionFailure executionFailure = task.getExecutionFailure();
        database.insert(connection, insertStmtPostgres,
                task.getId(),
                task.getName(),
                task.getParameter(),
                Timestamp.valueOf(task.getPlannedExecutionTime()),
                Timestamp.valueOf(creationTime),
                null,
                executionFailure != null ? Timestamp.valueOf(executionFailure.getFailTime()) : null,
                executionFailure != null ? executionFailure.getExceptionMessage() : null,
                executionFailure != null ? executionFailure.getStackTrace() : null,
                task.getRetryCount(),
                task.getVersion());
    }

    private void addTaskInOracle(Connection connection, Task task, LocalDateTime creationTime) {
        ExecutionFailure executionFailure = task.getExecutionFailure();
        database.insert(connection, insertStmtOracle,
                task.getId(),
                task.getName(),
                task.getParameter(),
                Timestamp.valueOf(task.getPlannedExecutionTime()),
                Timestamp.valueOf(creationTime),
                null,
                executionFailure != null ? Timestamp.valueOf(executionFailure.getFailTime()) : null,
                executionFailure != null ? executionFailure.getExceptionMessage() : null,
                executionFailure != null ? executionFailure.getStackTrace() : null,
                task.getRetryCount(),
                task.getVersion(),
                task.getId());
    }

    Task findOne(String id) {
        return database.selectOne(selectStmtFindOne, this::mapToPersistentTask, id);
    }

    List<Task> findAll() {
<<<<<<< HEAD
        return database.selectAll(selectStmtFindAll, this::mapToPersistentTask, new Object[] {DEFAULT_FIND_FETCH_LIMIT});
    }

    List<Task> findAll(int offset, int limit) {
        return database.selectAll(selectStmtFindAllPaging, this::mapToPersistentTask, new Object[] {offset, limit});
    }

    List<Task> lock(Connection trx, List<Task> toLock) {
        LocalDateTime lockTime = systemClock.now();
        Timestamp timestamp = Timestamp.valueOf(lockTime);

=======
        String selectStmt = String.format("SELECT * FROM %s ORDER BY CREATED_DATE DESC, ID DESC", tableName);
        return database.selectAll(selectStmt, this::mapToPersistentTask, null);
    }

    List<Task> findAll(int offset, int limit) {
        String selectStmtFindAllPaging = String.format("SELECT * FROM %s ORDER BY CREATED_DATE DESC, ID DESC %s", this.tableName, database.isMysqlOrMariaDb() ? "LIMIT ?, ?" : "OFFSET ? ROWS FETCH NEXT ? ROWS ONLY");

        return database.selectAll(selectStmtFindAllPaging, this::mapToPersistentTask, new Object[] {offset, limit});
    }

    List<Task> lock(Connection connection, List<Task> toLock) {
        LocalDateTime lockTime = systemClock.now();
        Timestamp timestamp = Timestamp.valueOf(lockTime);

        String lockStmt = String.format("" +
                "UPDATE %s" +
                " SET" +
                " LOCK_TIME=?, VERSION=?" +
                " WHERE ID=? AND VERSION=?", this.tableName);

>>>>>>> d397735c
        Object[][] entries = new Object[toLock.size()][];

        for (int i = 0, toLockSize = toLock.size(); i < toLockSize; i++) {
            Task task = toLock.get(i);
            Object[] entry = {timestamp, task.getVersion() + 1, task.getId(), task.getVersion()};
            entries[i] = entry;
        }

<<<<<<< HEAD
        int[] updateCount = database.executeBatchUpdate(trx, lockStmt, entries);
=======
        int[] updateCount = database.executeBatchUpdate(connection, lockStmt, entries);
>>>>>>> d397735c

        List<Task> result = new ArrayList<>();
        for (int i = 0; i < updateCount.length; i++) {
            int value = updateCount[i];
            if (value == 1) {
                Task task = toLock.get(i);
                result.add(new Task(task.getId(), task.getName(), task.getParameter(), task.getCreationTime(), task.getPlannedExecutionTime(), lockTime, null, task.getRetryCount(), task.getVersion() + 1));
            }
        }
        return result;
    }

    void unlock(Task toUnLock, LocalDateTime nextPlannedExecutionTime) {
        int effectedRows = database.update(unlockStmt,
                Timestamp.valueOf(nextPlannedExecutionTime),
                toUnLock.getVersion() + 1,
                toUnLock.getId(),
                toUnLock.getVersion());

        if (effectedRows != 1) {
            throw new RuntimeException(String.format("Could not unlock task %s", toUnLock.getId()));
        }
    }

    List<Task> findAllNotLockedOrderedByCreatedDate(Connection connection, Set<String> processableTasks, LocalDateTime plannedExecutionDateLessOrEquals, LocalDateTime lockTimeLessOrEqual, int limit) {
        if (processableTasks.isEmpty()) {
            return Collections.emptyList();
        }

        String selectStmt = String.format(selectNotLockedTasksStmt, processableTasks.stream().map(s -> "?").collect(Collectors.joining(",")));

        List<Object> params = new ArrayList<>();
        params.add(Timestamp.valueOf(lockTimeLessOrEqual));
        params.add(Timestamp.valueOf(plannedExecutionDateLessOrEquals));
        params.addAll(processableTasks);
        params.add(limit);

        return database.selectAll(connection, selectStmt, this::mapToPersistentTask, params.toArray());
    }

    void saveFailure(Task failed, ExecutionFailure executionFailure) {
        int updateCount = database.update(saveFailureStmt,
                Timestamp.valueOf(executionFailure.getFailTime()),
                executionFailure.getExceptionMessage(),
                executionFailure.getStackTrace(),
                failed.getVersion() + 1,
                failed.getId());

        if (updateCount != 1) {
            throw new RuntimeException(String.format("Couldn't save failure to task %s", failed.getId()));
        }
    }

    void deleteFailure(Task failed) {
        int updateCount = database.update(deleteFailureStmt, failed.getRetryCount() + 1, failed.getVersion() + 1, failed.getId(), failed.getVersion());

        if (updateCount != 1) {
            throw new RuntimeException(String.format("Couldn't delete failure of task %s", failed.getId()));
        }
    }

    List<Task> findAllFailedTasks() {
<<<<<<< HEAD
        return database.selectAll(selectStmtAllFailedTasks, this::mapToPersistentTask, new Object[] {DEFAULT_FIND_FETCH_LIMIT});
    }

    List<Task> findAllFailedTasks(int offset, int limit) {
        return database.selectAll(selectStmtAllFailedTasksPaging, this::mapToPersistentTask, new Object[] {offset, limit});
=======
        String selectStmt = String.format("SELECT * FROM %s WHERE FAIL_TIME IS NOT NULL ORDER BY FAIL_TIME DESC, ID DESC", tableName);
        return database.selectAll(selectStmt, this::mapToPersistentTask, null);
>>>>>>> d397735c
    }

    List<Task> findAllFailedTasks(int offset, int limit) {
        String selectStmtAllFailedTasksPaging = String.format("SELECT * FROM %s WHERE FAIL_TIME IS NOT NULL ORDER BY FAIL_TIME DESC, ID DESC %s", this.tableName, database.isMysqlOrMariaDb() ? "LIMIT ?, ?" : "OFFSET ? ROWS FETCH NEXT ? ROWS ONLY");
        return database.selectAll(selectStmtAllFailedTasksPaging, this::mapToPersistentTask, new Object[] {offset, limit});
    }

    void delete(Task toDelete) {
        try {
            database.connectNoResult(con -> delete(con, toDelete));
        } catch (SQLException e) {
            throw new RuntimeException(e);
        }
    }

    void delete(Connection connection, Task toDelete) {
        int deleteCount = database.executeUpdate(connection, deleteTaskStmt, toDelete.getId(), toDelete.getVersion());

        if (deleteCount != 1) {
            throw new RuntimeException(String.format("Couldn't delete task %s", toDelete.getId()));
        }
    }

    Task mapToPersistentTask(ResultSet rs) throws SQLException {
        Timestamp lockTime = rs.getTimestamp("LOCK_TIME");

        return new Task(
                rs.getString("ID"),
                rs.getString("NAME"), rs.getString("PARAMETER"),
                rs.getTimestamp("CREATED_DATE").toLocalDateTime(),
                rs.getTimestamp("PLANNED_EXECUTION_TIME").toLocalDateTime(),
                lockTime != null ? lockTime.toLocalDateTime() : null,
                mapToExecutionFailure(rs),
                rs.getInt("RETRY_COUNT"),
                rs.getLong("VERSION"));
    }

    ExecutionFailure mapToExecutionFailure(ResultSet rs) throws SQLException {
        Timestamp failTime = rs.getTimestamp("FAIL_TIME");
        String exceptionMessage = rs.getString("EXCEPTION_MESSAGE");
        String stackTrace = rs.getString("STACK_TRACE");

        if (failTime == null) {
            return null;
        }

        return new ExecutionFailure(failTime.toLocalDateTime(), exceptionMessage, stackTrace);
    }
}<|MERGE_RESOLUTION|>--- conflicted
+++ resolved
@@ -16,77 +16,14 @@
 
 class TaskRepository {
 
-    public static final int DEFAULT_FIND_FETCH_LIMIT = 100;
     private final Database database;
     private final String tableName;
     private final SystemClock systemClock;
-    private final String insertStmtOracle;
-    private final String insertStmtMysqlOrMariaDb;
-    private final String insertStmtPostgres;
-    private final String selectStmtFindOne;
-    private final String selectStmtFindAll;
-    private final String selectStmtFindAllPaging;
-    private final String lockStmt;
-    private final String unlockStmt;
-    private final String saveFailureStmt;
-    private final String deleteFailureStmt;
-    private final String selectStmtAllFailedTasks;
-    private final String selectStmtAllFailedTasksPaging;
-    private final String deleteTaskStmt;
-    private final String selectNotLockedTasksStmt;
 
     public TaskRepository(Database database, String tableName, SystemClock systemClock) {
         this.database = database;
         this.tableName = tableName;
         this.systemClock = systemClock;
-        insertStmtOracle = String.format("" +
-                "INSERT INTO %s" +
-                " (ID, NAME, PARAMETER, PLANNED_EXECUTION_TIME, CREATED_DATE, LOCK_TIME, FAIL_TIME, EXCEPTION_MESSAGE, STACK_TRACE, RETRY_COUNT, VERSION)" +
-                " SELECT ?, ?, ?, ?, ?, ?, ?, ?, ?, ?, ? FROM DUAL" +
-                " WHERE NOT EXISTS" +
-                " (SELECT ID FROM %s WHERE ID = ?)", this.tableName, this.tableName);
-        insertStmtMysqlOrMariaDb = String.format("" +
-                "INSERT IGNORE INTO %s" +
-                " (ID, NAME, PARAMETER, PLANNED_EXECUTION_TIME, CREATED_DATE, LOCK_TIME, FAIL_TIME, EXCEPTION_MESSAGE, STACK_TRACE, RETRY_COUNT, VERSION)" +
-                " VALUES" +
-                " (?, ?, ?, ?, ?, ?, ?, ?, ?, ?, ?)", this.tableName);
-        insertStmtPostgres = String.format("" +
-                "INSERT INTO %s" +
-                " (ID, NAME, PARAMETER, PLANNED_EXECUTION_TIME, CREATED_DATE, LOCK_TIME, FAIL_TIME, EXCEPTION_MESSAGE, STACK_TRACE, RETRY_COUNT, VERSION)" +
-                " VALUES" +
-                " (?, ?, ?, ?, ?, ?, ?, ?, ?, ?, ?)" +
-                " ON CONFLICT DO NOTHING", this.tableName);
-        selectStmtFindOne = String.format("SELECT * FROM %s WHERE ID = ?", this.tableName);
-        selectStmtFindAll = String.format("SELECT * FROM %s ORDER BY CREATED_DATE DESC, ID DESC %s", this.tableName, database.isMysqlOrMariaDb() ? "LIMIT ?" : "FETCH FIRST (?) ROWS ONLY");
-        selectStmtFindAllPaging = String.format("SELECT * FROM %s ORDER BY CREATED_DATE DESC, ID DESC %s", this.tableName, database.isMysqlOrMariaDb() ? "LIMIT ?, ?" : "OFFSET ? ROWS FETCH NEXT ? ROWS ONLY");
-        lockStmt = String.format("" +
-                "UPDATE %s" +
-                " SET" +
-                " LOCK_TIME=?, VERSION=?" +
-                " WHERE ID=? AND VERSION=?", this.tableName);
-        unlockStmt = String.format("" +
-                "UPDATE %s" +
-                " SET" +
-                " LOCK_TIME=NULL, PLANNED_EXECUTION_TIME=?, VERSION=?" +
-                " WHERE ID=? AND VERSION=?", this.tableName);
-        saveFailureStmt = String.format("" +
-                "UPDATE %s" +
-                " SET" +
-                " LOCK_TIME=null, FAIL_TIME=?, EXCEPTION_MESSAGE=?, STACK_TRACE=?, VERSION=?" +
-                " WHERE ID=?", this.tableName);
-        deleteFailureStmt = String.format("" +
-                "UPDATE %s" +
-                " SET" +
-                " FAIL_TIME=null, EXCEPTION_MESSAGE=null, STACK_TRACE=null, RETRY_COUNT=?, VERSION=?" +
-                " WHERE ID=? AND VERSION=?", this.tableName);
-        selectStmtAllFailedTasks = String.format("SELECT * FROM %s WHERE FAIL_TIME IS NOT NULL ORDER BY FAIL_TIME DESC, ID DESC %s", this.tableName, database.isMysqlOrMariaDb() ? "LIMIT ?" : "FETCH FIRST (?) ROWS ONLY");
-        selectStmtAllFailedTasksPaging = String.format("SELECT * FROM %s WHERE FAIL_TIME IS NOT NULL ORDER BY FAIL_TIME DESC, ID DESC %s", this.tableName, database.isMysqlOrMariaDb() ? "LIMIT ?, ?" : "OFFSET ? ROWS FETCH NEXT ? ROWS ONLY");
-        deleteTaskStmt = String.format("DELETE FROM %s WHERE ID = ? AND VERSION = ?", this.tableName);
-        selectNotLockedTasksStmt = String.format("" +
-                "SELECT * FROM %s" +
-                " WHERE FAIL_TIME IS NULL AND (LOCK_TIME IS NULL OR LOCK_TIME <= ?)" +
-                " AND PLANNED_EXECUTION_TIME <= ? AND NAME IN (%s)" +
-                " ORDER BY CREATED_DATE,ID %s", tableName, "%s", database.isMysqlOrMariaDb() ? "LIMIT ?" : "FETCH FIRST (?) ROWS ONLY");
     }
 
     Task add(Task task) {
@@ -108,8 +45,14 @@
     }
 
     private void addTaskInMysqlOrMariaDb(Connection connection, Task task, LocalDateTime creationTime) {
+        String insertStmt = String.format("" +
+                "INSERT IGNORE INTO %s" +
+                " (ID, NAME, PARAMETER, PLANNED_EXECUTION_TIME, CREATED_DATE, LOCK_TIME, FAIL_TIME, EXCEPTION_MESSAGE, STACK_TRACE, RETRY_COUNT, VERSION)" +
+                " VALUES" +
+                " (?, ?, ?, ?, ?, ?, ?, ?, ?, ?, ?)", tableName);
+
         ExecutionFailure executionFailure = task.getExecutionFailure();
-        database.insert(connection, insertStmtMysqlOrMariaDb,
+        database.insert(connection, insertStmt,
                 task.getId(),
                 task.getName(),
                 task.getParameter(),
@@ -124,8 +67,15 @@
     }
 
     private void addTaskInPostgres(Connection connection, Task task, LocalDateTime creationTime) {
+        String insertStmt = String.format("" +
+                "INSERT INTO %s" +
+                " (ID, NAME, PARAMETER, PLANNED_EXECUTION_TIME, CREATED_DATE, LOCK_TIME, FAIL_TIME, EXCEPTION_MESSAGE, STACK_TRACE, RETRY_COUNT, VERSION)" +
+                " VALUES" +
+                " (?, ?, ?, ?, ?, ?, ?, ?, ?, ?, ?)" +
+                " ON CONFLICT DO NOTHING", tableName);
+
         ExecutionFailure executionFailure = task.getExecutionFailure();
-        database.insert(connection, insertStmtPostgres,
+        database.insert(connection, insertStmt,
                 task.getId(),
                 task.getName(),
                 task.getParameter(),
@@ -140,8 +90,15 @@
     }
 
     private void addTaskInOracle(Connection connection, Task task, LocalDateTime creationTime) {
+        String insertStmt = String.format("" +
+                "INSERT INTO %s" +
+                " (ID, NAME, PARAMETER, PLANNED_EXECUTION_TIME, CREATED_DATE, LOCK_TIME, FAIL_TIME, EXCEPTION_MESSAGE, STACK_TRACE, RETRY_COUNT, VERSION)" +
+                " SELECT ?, ?, ?, ?, ?, ?, ?, ?, ?, ?, ? FROM DUAL" +
+                " WHERE NOT EXISTS" +
+                " (SELECT ID FROM %s WHERE ID = ?)", tableName, tableName);
+
         ExecutionFailure executionFailure = task.getExecutionFailure();
-        database.insert(connection, insertStmtOracle,
+        database.insert(connection, insertStmt,
                 task.getId(),
                 task.getName(),
                 task.getParameter(),
@@ -157,23 +114,11 @@
     }
 
     Task findOne(String id) {
-        return database.selectOne(selectStmtFindOne, this::mapToPersistentTask, id);
+        String selectStmt = String.format("SELECT * FROM %s WHERE ID = ?", tableName);
+        return database.selectOne(selectStmt, this::mapToPersistentTask, id);
     }
 
     List<Task> findAll() {
-<<<<<<< HEAD
-        return database.selectAll(selectStmtFindAll, this::mapToPersistentTask, new Object[] {DEFAULT_FIND_FETCH_LIMIT});
-    }
-
-    List<Task> findAll(int offset, int limit) {
-        return database.selectAll(selectStmtFindAllPaging, this::mapToPersistentTask, new Object[] {offset, limit});
-    }
-
-    List<Task> lock(Connection trx, List<Task> toLock) {
-        LocalDateTime lockTime = systemClock.now();
-        Timestamp timestamp = Timestamp.valueOf(lockTime);
-
-=======
         String selectStmt = String.format("SELECT * FROM %s ORDER BY CREATED_DATE DESC, ID DESC", tableName);
         return database.selectAll(selectStmt, this::mapToPersistentTask, null);
     }
@@ -194,7 +139,6 @@
                 " LOCK_TIME=?, VERSION=?" +
                 " WHERE ID=? AND VERSION=?", this.tableName);
 
->>>>>>> d397735c
         Object[][] entries = new Object[toLock.size()][];
 
         for (int i = 0, toLockSize = toLock.size(); i < toLockSize; i++) {
@@ -203,11 +147,7 @@
             entries[i] = entry;
         }
 
-<<<<<<< HEAD
-        int[] updateCount = database.executeBatchUpdate(trx, lockStmt, entries);
-=======
         int[] updateCount = database.executeBatchUpdate(connection, lockStmt, entries);
->>>>>>> d397735c
 
         List<Task> result = new ArrayList<>();
         for (int i = 0; i < updateCount.length; i++) {
@@ -221,7 +161,13 @@
     }
 
     void unlock(Task toUnLock, LocalDateTime nextPlannedExecutionTime) {
-        int effectedRows = database.update(unlockStmt,
+        String updateStmt = String.format("" +
+                "UPDATE %s" +
+                " SET" +
+                " LOCK_TIME=NULL, PLANNED_EXECUTION_TIME=?, VERSION=?" +
+                " WHERE ID=? AND VERSION=?", tableName);
+
+        int effectedRows = database.update(updateStmt,
                 Timestamp.valueOf(nextPlannedExecutionTime),
                 toUnLock.getVersion() + 1,
                 toUnLock.getId(),
@@ -237,7 +183,17 @@
             return Collections.emptyList();
         }
 
-        String selectStmt = String.format(selectNotLockedTasksStmt, processableTasks.stream().map(s -> "?").collect(Collectors.joining(",")));
+        String selectStmt = String.format("" +
+                "SELECT * FROM %s" +
+                " WHERE FAIL_TIME IS NULL AND (LOCK_TIME IS NULL OR LOCK_TIME <= ?)" +
+                " AND PLANNED_EXECUTION_TIME <= ? AND NAME IN (%s)" +
+                " ORDER BY CREATED_DATE", tableName, processableTasks.stream().map(s -> "?").collect(Collectors.joining(",")));
+
+        if (database.isMysqlOrMariaDb()) {
+            selectStmt += " LIMIT ?";
+        } else {
+            selectStmt += " FETCH FIRST (?) ROWS ONLY";
+        }
 
         List<Object> params = new ArrayList<>();
         params.add(Timestamp.valueOf(lockTimeLessOrEqual));
@@ -249,7 +205,13 @@
     }
 
     void saveFailure(Task failed, ExecutionFailure executionFailure) {
-        int updateCount = database.update(saveFailureStmt,
+        String updateStmt = String.format("" +
+                "UPDATE %s" +
+                " SET" +
+                " LOCK_TIME=null, FAIL_TIME=?, EXCEPTION_MESSAGE=?, STACK_TRACE=?, VERSION=?" +
+                " WHERE ID=?", tableName);
+
+        int updateCount = database.update(updateStmt,
                 Timestamp.valueOf(executionFailure.getFailTime()),
                 executionFailure.getExceptionMessage(),
                 executionFailure.getStackTrace(),
@@ -262,7 +224,13 @@
     }
 
     void deleteFailure(Task failed) {
-        int updateCount = database.update(deleteFailureStmt, failed.getRetryCount() + 1, failed.getVersion() + 1, failed.getId(), failed.getVersion());
+        String updateStmt = String.format("" +
+                "UPDATE %s" +
+                " SET" +
+                " FAIL_TIME=null, EXCEPTION_MESSAGE=null, STACK_TRACE=null, RETRY_COUNT=?, VERSION=?" +
+                " WHERE ID=? AND VERSION=?", tableName);
+
+        int updateCount = database.update(updateStmt, failed.getRetryCount() + 1, failed.getVersion() + 1, failed.getId(), failed.getVersion());
 
         if (updateCount != 1) {
             throw new RuntimeException(String.format("Couldn't delete failure of task %s", failed.getId()));
@@ -270,16 +238,8 @@
     }
 
     List<Task> findAllFailedTasks() {
-<<<<<<< HEAD
-        return database.selectAll(selectStmtAllFailedTasks, this::mapToPersistentTask, new Object[] {DEFAULT_FIND_FETCH_LIMIT});
-    }
-
-    List<Task> findAllFailedTasks(int offset, int limit) {
-        return database.selectAll(selectStmtAllFailedTasksPaging, this::mapToPersistentTask, new Object[] {offset, limit});
-=======
         String selectStmt = String.format("SELECT * FROM %s WHERE FAIL_TIME IS NOT NULL ORDER BY FAIL_TIME DESC, ID DESC", tableName);
         return database.selectAll(selectStmt, this::mapToPersistentTask, null);
->>>>>>> d397735c
     }
 
     List<Task> findAllFailedTasks(int offset, int limit) {
@@ -296,7 +256,8 @@
     }
 
     void delete(Connection connection, Task toDelete) {
-        int deleteCount = database.executeUpdate(connection, deleteTaskStmt, toDelete.getId(), toDelete.getVersion());
+        String deleteStmt = String.format("DELETE FROM %s WHERE ID = ? AND VERSION = ?", tableName);
+        int deleteCount = database.executeUpdate(connection, deleteStmt, toDelete.getId(), toDelete.getVersion());
 
         if (deleteCount != 1) {
             throw new RuntimeException(String.format("Couldn't delete task %s", toDelete.getId()));
