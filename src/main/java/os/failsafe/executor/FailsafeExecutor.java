--- conflicted
+++ resolved
@@ -22,6 +22,7 @@
 import java.util.concurrent.CopyOnWriteArrayList;
 import java.util.concurrent.CopyOnWriteArraySet;
 import java.util.concurrent.Executors;
+import java.util.concurrent.Future;
 import java.util.concurrent.ScheduledExecutorService;
 import java.util.concurrent.TimeUnit;
 import java.util.concurrent.atomic.AtomicBoolean;
@@ -47,7 +48,6 @@
     private final Duration pollingInterval;
     private final Database database;
     private final SystemClock systemClock;
-    private final long immediateReRunThreshold;
 
     private volatile Exception lastRunException;
     private AtomicBoolean running = new AtomicBoolean();
@@ -57,10 +57,10 @@
     }
 
     public FailsafeExecutor(SystemClock systemClock, DataSource dataSource, int workerThreadCount, int queueSize, Duration initialDelay, Duration pollingInterval, Duration lockTimeout) throws SQLException {
-        this(systemClock, dataSource, workerThreadCount, queueSize, initialDelay, pollingInterval, lockTimeout, DEFAULT_TABLE_NAME, (long) (queueSize * 0.25));
-    }
-
-    public FailsafeExecutor(SystemClock systemClock, DataSource dataSource, int workerThreadCount, int queueSize, Duration initialDelay, Duration pollingInterval, Duration lockTimeout, String tableName, long immediateReRunThreshold) throws SQLException {
+        this(systemClock, dataSource, workerThreadCount, queueSize, initialDelay, pollingInterval, lockTimeout, DEFAULT_TABLE_NAME);
+    }
+
+    public FailsafeExecutor(SystemClock systemClock, DataSource dataSource, int workerThreadCount, int queueSize, Duration initialDelay, Duration pollingInterval, Duration lockTimeout, String tableName) throws SQLException {
         if (queueSize < workerThreadCount) {
             throw new IllegalArgumentException("QueueSize must be >= workerThreadCount");
         }
@@ -76,7 +76,6 @@
         this.workerPool = new WorkerPool(workerThreadCount, queueSize);
         this.initialDelay = initialDelay;
         this.pollingInterval = pollingInterval;
-        this.immediateReRunThreshold = immediateReRunThreshold;
 
         validateDatabaseTableStructure(dataSource);
     }
@@ -520,28 +519,6 @@
         return persistentQueue.add(connection, task);
     }
 
-<<<<<<< HEAD
-    /**
-     * @return true if there are still spare entries inside the queue
-     */
-    private void executeNextTasks() {
-        int idleWorkerCount = workerPool.spareQueueCount();
-        if (idleWorkerCount == 0) {
-            return;
-        }
-
-        try {
-            while (true) {
-                List<Task> tasksToExecute = persistentQueue.peekAndLock(taskNamesWithFunctions, idleWorkerCount);
-
-                for (Task toExecute : tasksToExecute) {
-                    TaskRegistration registration = taskRegistrationsByName.get(toExecute.getName());
-                    Execution execution = new Execution(database, toExecute, registration, listeners, systemClock, taskRepository);
-                    workerPool.execute(toExecute.getId(), execution::perform);
-                }
-
-                clearException();
-=======
     private void executeNextTasks() {
         try {
             int idleWorkerCount = workerPool.spareQueueCount();
@@ -559,20 +536,9 @@
                 Execution execution = new Execution(database, task, registration, listeners, systemClock, taskRepository);
                 workerPool.execute(task.getId(), execution::perform);
             }
->>>>>>> d397735c
-
-                if (Thread.currentThread().isInterrupted()) {
-                    break;
-                }
-
-<<<<<<< HEAD
-                idleWorkerCount = workerPool.spareQueueCount();
-                if (idleWorkerCount < immediateReRunThreshold) {
-                    break;
-                }
-            }
-=======
->>>>>>> d397735c
+
+            clearException();
+
         } catch (Exception e) {
             storeException(e);
         }
