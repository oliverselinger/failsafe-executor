--- conflicted
+++ resolved
@@ -13,10 +13,6 @@
     PRIMARY KEY (ID)
 );
 
-<<<<<<< HEAD
-CREATE UNIQUE INDEX IDX_FAILSAFE_TASK_CREATED_DATE_ID ON FAILSAFE_TASK (CREATED_DATE,ID);
-=======
 CREATE INDEX IDX_FAILSAFE_TASK_CREATED_DATE ON FAILSAFE_TASK (CREATED_DATE);
->>>>>>> d397735c
 
 CREATE INDEX IDX_FAILSAFE_TASK_FAIL_TIME ON FAILSAFE_TASK (FAIL_TIME);